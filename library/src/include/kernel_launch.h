/*******************************************************************************
 * Copyright (C) 2016 Advanced Micro Devices, Inc. All rights reserved.
 ******************************************************************************/


#ifndef KERNEL_LAUNCH_SINGLE
#define KERNEL_LAUNCH_SINGLE

#define FN_PRFX(X) rocfft_internal_ ## X
#include <iostream>
#include "rocfft.h"
#include "rocfft_hip.h"
#include "plan.h"
#include "repo.h"
#include "transform.h"
#include "error.h"
#include "kernel_launch_generator.h"
#include "kargs.h"

struct DeviceCallIn
{
    TreeNode *node;
    void *bufIn[2];
    void *bufOut[2];

    GridParam gridParam;
};

struct DeviceCallOut
{
    int err;
};

extern "C"
{

    /* Naming convention 

    dfn – device function caller (just a prefix, though actually GPU kernel function)

    sp (dp) – single (double) precision

    ip – in-place

    op - out-of-place

    ci – complex-interleaved (format of input buffer)

    ci – complex-interleaved (format of output buffer)

    stoc – stockham fft kernel
    bcc - block column column 

    1(2) – one (two) dimension data from kernel viewpoint, but 2D may transform into 1D. e.g  64*128(2D) = 8192(1D)

    1024, 64_128 – length of fft on each dimension 

    */

    //single precsion (sp)

<<<<<<< HEAD


    void FN_PRFX(dfn_sp_op_ci_ci_sbcc_2_64_128)(const void *data_p, void *back_p);
    void FN_PRFX(dfn_sp_op_ci_ci_sbcc_2_64_256)(const void *data_p, void *back_p);
    void FN_PRFX(dfn_sp_op_ci_ci_sbcc_2_128_256)(const void *data_p, void *back_p);
    void FN_PRFX(dfn_sp_op_ci_ci_sbcc_2_256_256)(const void *data_p, void *back_p);

    void FN_PRFX(dfn_sp_op_ci_ci_sbcc_2_64_2048)(const void *data_p, void *back_p);
    void FN_PRFX(dfn_sp_op_ci_ci_sbcc_2_64_4096)(const void *data_p, void *back_p);

    void FN_PRFX(dfn_sp_op_ci_ci_sbrc_2_128_64)(const void *data_p, void *back_p);
    void FN_PRFX(dfn_sp_op_ci_ci_sbrc_2_256_64)(const void *data_p, void *back_p);
    void FN_PRFX(dfn_sp_op_ci_ci_sbrc_2_256_128)(const void *data_p, void *back_p);
    void FN_PRFX(dfn_sp_op_ci_ci_sbrc_2_256_256)(const void *data_p, void *back_p);

    void FN_PRFX(dfn_sp_ip_ci_ci_stoc_2_4096)(const void *data_p, void *back_p);
    void FN_PRFX(dfn_sp_ip_ci_ci_stoc_2_2048)(const void *data_p, void *back_p);
    void FN_PRFX(dfn_sp_ip_ci_ci_stoc_2_1024)(const void *data_p, void *back_p);
    void FN_PRFX(dfn_sp_ip_ci_ci_stoc_2_512)(const void *data_p, void *back_p);

    void FN_PRFX(dfn_sp_op_ci_ci_stoc_2_4096)(const void *data_p, void *back_p);
    void FN_PRFX(dfn_sp_op_ci_ci_stoc_2_2048)(const void *data_p, void *back_p);
    void FN_PRFX(dfn_sp_op_ci_ci_stoc_2_1024)(const void *data_p, void *back_p);
    void FN_PRFX(dfn_sp_op_ci_ci_stoc_2_512)(const void *data_p, void *back_p);

    void FN_PRFX(dfn_sp_op_ci_ci_sbcc_3_64_128)(const void *data_p, void *back_p);
    void FN_PRFX(dfn_sp_op_ci_ci_sbcc_3_64_256)(const void *data_p, void *back_p);
    void FN_PRFX(dfn_sp_op_ci_ci_sbcc_3_128_256)(const void *data_p, void *back_p);
    void FN_PRFX(dfn_sp_op_ci_ci_sbcc_3_256_256)(const void *data_p, void *back_p);

    void FN_PRFX(dfn_sp_op_ci_ci_sbrc_3_128_64)(const void *data_p, void *back_p);
    void FN_PRFX(dfn_sp_op_ci_ci_sbrc_3_256_64)(const void *data_p, void *back_p);
    void FN_PRFX(dfn_sp_op_ci_ci_sbrc_3_256_128)(const void *data_p, void *back_p);
    void FN_PRFX(dfn_sp_op_ci_ci_sbrc_3_256_256)(const void *data_p, void *back_p);

    void FN_PRFX(transpose_var1_sp)(const void *data_p, void *back_p);

    void FN_PRFX(transpose_var2)(const void *data_p, void *back_p);
=======
    void FN_PRFX(dfn_sp_op_ci_ci_sbcc_2_64_2048)(void *data_p, void *back_p);
    void FN_PRFX(dfn_sp_op_ci_ci_sbcc_2_64_4096)(void *data_p, void *back_p);

    void FN_PRFX(dfn_sp_ip_ci_ci_stoc_2_4096)(void *data_p, void *back_p);
    void FN_PRFX(dfn_sp_ip_ci_ci_stoc_2_2048)(void *data_p, void *back_p);
    void FN_PRFX(dfn_sp_ip_ci_ci_stoc_2_1024)(void *data_p, void *back_p);
    void FN_PRFX(dfn_sp_ip_ci_ci_stoc_2_512)(void *data_p, void *back_p);

    void FN_PRFX(dfn_sp_op_ci_ci_stoc_2_4096)(void *data_p, void *back_p);
    void FN_PRFX(dfn_sp_op_ci_ci_stoc_2_2048)(void *data_p, void *back_p);
    void FN_PRFX(dfn_sp_op_ci_ci_stoc_2_1024)(void *data_p, void *back_p);
    void FN_PRFX(dfn_sp_op_ci_ci_stoc_2_512)(void *data_p, void *back_p);

    void FN_PRFX(dfn_sp_op_ci_ci_sbcc_3_64_128)(void *data_p, void *back_p);
    void FN_PRFX(dfn_sp_op_ci_ci_sbcc_3_64_256)(void *data_p, void *back_p);
    void FN_PRFX(dfn_sp_op_ci_ci_sbcc_3_128_256)(void *data_p, void *back_p);
    void FN_PRFX(dfn_sp_op_ci_ci_sbcc_3_256_256)(void *data_p, void *back_p);

    void FN_PRFX(dfn_sp_op_ci_ci_sbrc_3_128_64)(void *data_p, void *back_p);
    void FN_PRFX(dfn_sp_op_ci_ci_sbrc_3_256_64)(void *data_p, void *back_p);
    void FN_PRFX(dfn_sp_op_ci_ci_sbrc_3_256_128)(void *data_p, void *back_p);
    void FN_PRFX(dfn_sp_op_ci_ci_sbrc_3_256_256)(void *data_p, void *back_p);

    void FN_PRFX(transpose_var1_sp)(void *data_p, void *back_p);

    void FN_PRFX(transpose_var2)(void *data_p, void *back_p);
>>>>>>> caf85f26
    
    //double precsion (dp)


<<<<<<< HEAD
    void FN_PRFX(dfn_dp_op_ci_ci_sbcc_2_64_128)(const void *data_p, void *back_p);
    void FN_PRFX(dfn_dp_op_ci_ci_sbcc_2_64_256)(const void *data_p, void *back_p);
    void FN_PRFX(dfn_dp_op_ci_ci_sbcc_2_128_256)(const void *data_p, void *back_p);
    void FN_PRFX(dfn_dp_op_ci_ci_sbcc_2_256_256)(const void *data_p, void *back_p);

    void FN_PRFX(dfn_dp_op_ci_ci_sbcc_2_64_2048)(const void *data_p, void *back_p);
    void FN_PRFX(dfn_dp_op_ci_ci_sbcc_2_64_4096)(const void *data_p, void *back_p);

    void FN_PRFX(dfn_dp_op_ci_ci_sbrc_2_128_64)(const void *data_p, void *back_p);
    void FN_PRFX(dfn_dp_op_ci_ci_sbrc_2_256_64)(const void *data_p, void *back_p);
    void FN_PRFX(dfn_dp_op_ci_ci_sbrc_2_256_128)(const void *data_p, void *back_p);
    void FN_PRFX(dfn_dp_op_ci_ci_sbrc_2_256_256)(const void *data_p, void *back_p);

    void FN_PRFX(dfn_dp_ip_ci_ci_stoc_2_4096)(const void *data_p, void *back_p);
    void FN_PRFX(dfn_dp_ip_ci_ci_stoc_2_2048)(const void *data_p, void *back_p);
    void FN_PRFX(dfn_dp_ip_ci_ci_stoc_2_1024)(const void *data_p, void *back_p);
    void FN_PRFX(dfn_dp_ip_ci_ci_stoc_2_512)(const void *data_p, void *back_p);
=======
    void FN_PRFX(dfn_dp_op_ci_ci_sbcc_2_64_2048)(void *data_p, void *back_p);
    void FN_PRFX(dfn_dp_op_ci_ci_sbcc_2_64_4096)(void *data_p, void *back_p);

    void FN_PRFX(dfn_dp_ip_ci_ci_stoc_2_4096)(void *data_p, void *back_p);
    void FN_PRFX(dfn_dp_ip_ci_ci_stoc_2_2048)(void *data_p, void *back_p);
    void FN_PRFX(dfn_dp_ip_ci_ci_stoc_2_1024)(void *data_p, void *back_p);
    void FN_PRFX(dfn_dp_ip_ci_ci_stoc_2_512)(void *data_p, void *back_p);
>>>>>>> caf85f26

    void FN_PRFX(dfn_dp_op_ci_ci_stoc_2_4096)(const void *data_p, void *back_p);
    void FN_PRFX(dfn_dp_op_ci_ci_stoc_2_2048)(const void *data_p, void *back_p);
    void FN_PRFX(dfn_dp_op_ci_ci_stoc_2_1024)(const void *data_p, void *back_p);
    void FN_PRFX(dfn_dp_op_ci_ci_stoc_2_512)(const void *data_p, void *back_p);

    void FN_PRFX(dfn_dp_op_ci_ci_sbcc_3_64_128)(const void *data_p, void *back_p);
    void FN_PRFX(dfn_dp_op_ci_ci_sbcc_3_64_256)(const void *data_p, void *back_p);
    void FN_PRFX(dfn_dp_op_ci_ci_sbcc_3_128_256)(const void *data_p, void *back_p);
    void FN_PRFX(dfn_dp_op_ci_ci_sbcc_3_256_256)(const void *data_p, void *back_p);

    void FN_PRFX(dfn_dp_op_ci_ci_sbrc_3_128_64)(const void *data_p, void *back_p);
    void FN_PRFX(dfn_dp_op_ci_ci_sbrc_3_256_64)(const void *data_p, void *back_p);
    void FN_PRFX(dfn_dp_op_ci_ci_sbrc_3_256_128)(const void *data_p, void *back_p);
    void FN_PRFX(dfn_dp_op_ci_ci_sbrc_3_256_256)(const void *data_p, void *back_p);

    void FN_PRFX(transpose_var1_dp)(const void *data_p, void *back_p);


}

/*
   data->node->devKernArg : points to the internal length device pointer
   data->node->devKernArg + 1*KERN_ARGS_ARRAY_WIDTH : points to the intenal in stride device pointer 
   data->node->devKernArg + 2*KERN_ARGS_ARRAY_WIDTH : points to the internal out stride device pointer, only used in outof place kernels
*/

<<<<<<< HEAD
#define POWX_SINGLE_SMALL_GENERATOR(FUNCTION_NAME, IP_FWD_KERN_NAME, IP_BACK_KERN_NAME, OP_FWD_KERN_NAME, OP_BACK_KERN_NAME) \
void FUNCTION_NAME(const void *data_p, void *back_p)\
=======
#define POWX_SMALL_GENERATOR(FUNCTION_NAME, IP_FWD_KERN_NAME, IP_BACK_KERN_NAME, OP_FWD_KERN_NAME, OP_BACK_KERN_NAME, PRECISION) \
void FUNCTION_NAME(void *data_p, void *back_p)\
>>>>>>> caf85f26
{\
    DeviceCallIn *data = (DeviceCallIn *)data_p;\
    printf("number of blocks = %d, number of threads = %d\n", data->gridParam.b_x, data->gridParam.tpb_x);  \
    if (data->node->placement == rocfft_placement_inplace) { \
        if(data->node->inStride[0] == 1 && data->node->outStride[0] == 1){ \
            if(data->node->direction == -1 ) {\
                hipLaunchKernel(HIP_KERNEL_NAME( IP_FWD_KERN_NAME<PRECISION, SB_UNIT> ), dim3(data->gridParam.b_x), dim3(data->gridParam.tpb_x), 0, 0, \
                (PRECISION *)data->node->twiddles, data->node->length.size(), \
                data->node->devKernArg, data->node->devKernArg + 1*KERN_ARGS_ARRAY_WIDTH, \
                data->node->batch, (PRECISION *)data->bufIn[0]); \
            }\
            else{ \
                hipLaunchKernel(HIP_KERNEL_NAME( IP_BACK_KERN_NAME<PRECISION, SB_UNIT> ), dim3(data->gridParam.b_x), dim3(data->gridParam.tpb_x), 0, 0, \
                (PRECISION *)data->node->twiddles, data->node->length.size(), \
                data->node->devKernArg, data->node->devKernArg + 1*KERN_ARGS_ARRAY_WIDTH, \
                data->node->batch, (PRECISION *)data->bufIn[0]); \
            }\
        } \
        else{ \
            if(data->node->direction == -1 ) {\
                hipLaunchKernel(HIP_KERNEL_NAME( IP_FWD_KERN_NAME<PRECISION, SB_NONUNIT> ), dim3(data->gridParam.b_x), dim3(data->gridParam.tpb_x), 0, 0, \
                (PRECISION *)data->node->twiddles, data->node->length.size(), \
                data->node->devKernArg, data->node->devKernArg + 1*KERN_ARGS_ARRAY_WIDTH, \
                data->node->batch, (PRECISION *)data->bufIn[0]); \
            }\
            else{ \
                hipLaunchKernel(HIP_KERNEL_NAME( IP_BACK_KERN_NAME<PRECISION, SB_NONUNIT> ), dim3(data->gridParam.b_x), dim3(data->gridParam.tpb_x), 0, 0, \
                (PRECISION *)data->node->twiddles, data->node->length.size(), \
                data->node->devKernArg, data->node->devKernArg + 1*KERN_ARGS_ARRAY_WIDTH, \
                data->node->batch, (PRECISION *)data->bufIn[0]); \
            }\
        } \
    }\
    else{ \
        if(data->node->inStride[0] == 1 && data->node->outStride[0] == 1){ \
            if(data->node->direction == -1) {\
                hipLaunchKernel(HIP_KERNEL_NAME( OP_FWD_KERN_NAME<PRECISION, SB_UNIT> ), dim3(data->gridParam.b_x), dim3(data->gridParam.tpb_x), 0, 0, \
                (PRECISION *)data->node->twiddles, data->node->length.size(), \
                data->node->devKernArg, data->node->devKernArg + 1*KERN_ARGS_ARRAY_WIDTH, data->node->devKernArg + 2*KERN_ARGS_ARRAY_WIDTH, \
                data->node->batch, (PRECISION *)data->bufIn[0], (PRECISION *)data->bufOut[0]); \
            }\
            else{ \
                hipLaunchKernel(HIP_KERNEL_NAME( OP_BACK_KERN_NAME<PRECISION, SB_UNIT> ), dim3(data->gridParam.b_x), dim3(data->gridParam.tpb_x), 0, 0, \
                (PRECISION *)data->node->twiddles, data->node->length.size(), \
                data->node->devKernArg, data->node->devKernArg + 1*KERN_ARGS_ARRAY_WIDTH, data->node->devKernArg + 2*KERN_ARGS_ARRAY_WIDTH, \
                data->node->batch, (PRECISION *)data->bufIn[0], (PRECISION *)data->bufOut[0]); \
            }\
        }\
        else{ \
            if(data->node->direction == -1) {\
                hipLaunchKernel(HIP_KERNEL_NAME( OP_FWD_KERN_NAME<PRECISION, SB_NONUNIT> ), dim3(data->gridParam.b_x), dim3(data->gridParam.tpb_x), 0, 0, \
                (PRECISION *)data->node->twiddles, data->node->length.size(), \
                data->node->devKernArg, data->node->devKernArg + 1*KERN_ARGS_ARRAY_WIDTH, data->node->devKernArg + 2*KERN_ARGS_ARRAY_WIDTH, \
                data->node->batch, (PRECISION *)data->bufIn[0], (PRECISION *)data->bufOut[0]); \
            }\
            else{ \
                hipLaunchKernel(HIP_KERNEL_NAME( OP_BACK_KERN_NAME<PRECISION, SB_NONUNIT> ), dim3(data->gridParam.b_x), dim3(data->gridParam.tpb_x), 0, 0, \
                (PRECISION *)data->node->twiddles, data->node->length.size(), \
                data->node->devKernArg, data->node->devKernArg + 1*KERN_ARGS_ARRAY_WIDTH, data->node->devKernArg + 2*KERN_ARGS_ARRAY_WIDTH, \
                data->node->batch, (PRECISION *)data->bufIn[0], (PRECISION *)data->bufOut[0]); \
            }\
        } \
    }\
}


<<<<<<< HEAD
#define POWX_DOUBLE_SMALL_GENERATOR(FUNCTION_NAME, IP_FWD_KERN_NAME, IP_BACK_KERN_NAME, OP_FWD_KERN_NAME, OP_BACK_KERN_NAME) \
void FUNCTION_NAME(const void *data_p, void *back_p)\
=======
#define POWX_LARGE_SBCC_GENERATOR(FUNCTION_NAME, FWD_KERN_NAME, BACK_KERN_NAME, PRECISION) \
void FUNCTION_NAME(void *data_p, void *back_p)\
>>>>>>> caf85f26
{\
    DeviceCallIn *data = (DeviceCallIn *)data_p;\
    printf("number of blocks = %d, number of threads = %d\n", data->gridParam.b_x, data->gridParam.tpb_x);  \
    if(data->node->direction == -1) {\
        hipLaunchKernel(HIP_KERNEL_NAME( FWD_KERN_NAME<PRECISION, SB_UNIT> ), dim3(data->gridParam.b_x), dim3(data->gridParam.tpb_x), 0, 0, \
                (PRECISION *)data->node->twiddles, (PRECISION *)data->node->twiddles_large, \
                data->node->length.size(), \
                data->node->devKernArg, data->node->devKernArg + 1*KERN_ARGS_ARRAY_WIDTH, data->node->devKernArg + 2*KERN_ARGS_ARRAY_WIDTH, \
                data->node->batch, (PRECISION *)data->bufIn[0], (PRECISION *)data->bufOut[0]); \
    }\
    else{ \
        hipLaunchKernel(HIP_KERNEL_NAME( BACK_KERN_NAME<PRECISION, SB_UNIT> ), dim3(data->gridParam.b_x), dim3(data->gridParam.tpb_x), 0, 0, \
                (PRECISION *)data->node->twiddles, (PRECISION *)data->node->twiddles_large, \
                data->node->length.size(), \
                data->node->devKernArg, data->node->devKernArg + 1*KERN_ARGS_ARRAY_WIDTH, data->node->devKernArg + 2*KERN_ARGS_ARRAY_WIDTH, \
                data->node->batch, (PRECISION *)data->bufIn[0], (PRECISION *)data->bufOut[0]); \
    }\
}

#define POWX_LARGE_SBRC_GENERATOR(FUNCTION_NAME, FWD_KERN_NAME, BACK_KERN_NAME, PRECISION) \
void FUNCTION_NAME(void *data_p, void *back_p)\
{\
    DeviceCallIn *data = (DeviceCallIn *)data_p;\
    printf("number of blocks = %d, number of threads = %d\n", data->gridParam.b_x, data->gridParam.tpb_x);  \
    if(data->node->direction == -1) {\
        hipLaunchKernel(HIP_KERNEL_NAME( FWD_KERN_NAME<PRECISION, SB_UNIT> ), dim3(data->gridParam.b_x), dim3(data->gridParam.tpb_x), 0, 0, \
                (PRECISION *)data->node->twiddles, \
                data->node->length.size(), \
                data->node->devKernArg, data->node->devKernArg + 1*KERN_ARGS_ARRAY_WIDTH, data->node->devKernArg + 2*KERN_ARGS_ARRAY_WIDTH, \
                data->node->batch, (PRECISION *)data->bufIn[0], (PRECISION *)data->bufOut[0]); \
    }\
    else{ \
        hipLaunchKernel(HIP_KERNEL_NAME( BACK_KERN_NAME<PRECISION, SB_UNIT> ), dim3(data->gridParam.b_x), dim3(data->gridParam.tpb_x), 0, 0, \
                (PRECISION *)data->node->twiddles, \
                data->node->length.size(), \
                data->node->devKernArg, data->node->devKernArg + 1*KERN_ARGS_ARRAY_WIDTH, data->node->devKernArg + 2*KERN_ARGS_ARRAY_WIDTH, \
                data->node->batch, (PRECISION *)data->bufIn[0], (PRECISION *)data->bufOut[0]); \
    }\
}


#endif // KERNEL_LAUNCH_SINGLE
<|MERGE_RESOLUTION|>--- conflicted
+++ resolved
@@ -59,21 +59,8 @@
 
     //single precsion (sp)
 
-<<<<<<< HEAD
-
-
-    void FN_PRFX(dfn_sp_op_ci_ci_sbcc_2_64_128)(const void *data_p, void *back_p);
-    void FN_PRFX(dfn_sp_op_ci_ci_sbcc_2_64_256)(const void *data_p, void *back_p);
-    void FN_PRFX(dfn_sp_op_ci_ci_sbcc_2_128_256)(const void *data_p, void *back_p);
-    void FN_PRFX(dfn_sp_op_ci_ci_sbcc_2_256_256)(const void *data_p, void *back_p);
-
     void FN_PRFX(dfn_sp_op_ci_ci_sbcc_2_64_2048)(const void *data_p, void *back_p);
     void FN_PRFX(dfn_sp_op_ci_ci_sbcc_2_64_4096)(const void *data_p, void *back_p);
-
-    void FN_PRFX(dfn_sp_op_ci_ci_sbrc_2_128_64)(const void *data_p, void *back_p);
-    void FN_PRFX(dfn_sp_op_ci_ci_sbrc_2_256_64)(const void *data_p, void *back_p);
-    void FN_PRFX(dfn_sp_op_ci_ci_sbrc_2_256_128)(const void *data_p, void *back_p);
-    void FN_PRFX(dfn_sp_op_ci_ci_sbrc_2_256_256)(const void *data_p, void *back_p);
 
     void FN_PRFX(dfn_sp_ip_ci_ci_stoc_2_4096)(const void *data_p, void *back_p);
     void FN_PRFX(dfn_sp_ip_ci_ci_stoc_2_2048)(const void *data_p, void *back_p);
@@ -98,65 +85,17 @@
     void FN_PRFX(transpose_var1_sp)(const void *data_p, void *back_p);
 
     void FN_PRFX(transpose_var2)(const void *data_p, void *back_p);
-=======
-    void FN_PRFX(dfn_sp_op_ci_ci_sbcc_2_64_2048)(void *data_p, void *back_p);
-    void FN_PRFX(dfn_sp_op_ci_ci_sbcc_2_64_4096)(void *data_p, void *back_p);
-
-    void FN_PRFX(dfn_sp_ip_ci_ci_stoc_2_4096)(void *data_p, void *back_p);
-    void FN_PRFX(dfn_sp_ip_ci_ci_stoc_2_2048)(void *data_p, void *back_p);
-    void FN_PRFX(dfn_sp_ip_ci_ci_stoc_2_1024)(void *data_p, void *back_p);
-    void FN_PRFX(dfn_sp_ip_ci_ci_stoc_2_512)(void *data_p, void *back_p);
-
-    void FN_PRFX(dfn_sp_op_ci_ci_stoc_2_4096)(void *data_p, void *back_p);
-    void FN_PRFX(dfn_sp_op_ci_ci_stoc_2_2048)(void *data_p, void *back_p);
-    void FN_PRFX(dfn_sp_op_ci_ci_stoc_2_1024)(void *data_p, void *back_p);
-    void FN_PRFX(dfn_sp_op_ci_ci_stoc_2_512)(void *data_p, void *back_p);
-
-    void FN_PRFX(dfn_sp_op_ci_ci_sbcc_3_64_128)(void *data_p, void *back_p);
-    void FN_PRFX(dfn_sp_op_ci_ci_sbcc_3_64_256)(void *data_p, void *back_p);
-    void FN_PRFX(dfn_sp_op_ci_ci_sbcc_3_128_256)(void *data_p, void *back_p);
-    void FN_PRFX(dfn_sp_op_ci_ci_sbcc_3_256_256)(void *data_p, void *back_p);
-
-    void FN_PRFX(dfn_sp_op_ci_ci_sbrc_3_128_64)(void *data_p, void *back_p);
-    void FN_PRFX(dfn_sp_op_ci_ci_sbrc_3_256_64)(void *data_p, void *back_p);
-    void FN_PRFX(dfn_sp_op_ci_ci_sbrc_3_256_128)(void *data_p, void *back_p);
-    void FN_PRFX(dfn_sp_op_ci_ci_sbrc_3_256_256)(void *data_p, void *back_p);
-
-    void FN_PRFX(transpose_var1_sp)(void *data_p, void *back_p);
-
-    void FN_PRFX(transpose_var2)(void *data_p, void *back_p);
->>>>>>> caf85f26
     
     //double precsion (dp)
 
 
-<<<<<<< HEAD
-    void FN_PRFX(dfn_dp_op_ci_ci_sbcc_2_64_128)(const void *data_p, void *back_p);
-    void FN_PRFX(dfn_dp_op_ci_ci_sbcc_2_64_256)(const void *data_p, void *back_p);
-    void FN_PRFX(dfn_dp_op_ci_ci_sbcc_2_128_256)(const void *data_p, void *back_p);
-    void FN_PRFX(dfn_dp_op_ci_ci_sbcc_2_256_256)(const void *data_p, void *back_p);
-
     void FN_PRFX(dfn_dp_op_ci_ci_sbcc_2_64_2048)(const void *data_p, void *back_p);
     void FN_PRFX(dfn_dp_op_ci_ci_sbcc_2_64_4096)(const void *data_p, void *back_p);
-
-    void FN_PRFX(dfn_dp_op_ci_ci_sbrc_2_128_64)(const void *data_p, void *back_p);
-    void FN_PRFX(dfn_dp_op_ci_ci_sbrc_2_256_64)(const void *data_p, void *back_p);
-    void FN_PRFX(dfn_dp_op_ci_ci_sbrc_2_256_128)(const void *data_p, void *back_p);
-    void FN_PRFX(dfn_dp_op_ci_ci_sbrc_2_256_256)(const void *data_p, void *back_p);
 
     void FN_PRFX(dfn_dp_ip_ci_ci_stoc_2_4096)(const void *data_p, void *back_p);
     void FN_PRFX(dfn_dp_ip_ci_ci_stoc_2_2048)(const void *data_p, void *back_p);
     void FN_PRFX(dfn_dp_ip_ci_ci_stoc_2_1024)(const void *data_p, void *back_p);
     void FN_PRFX(dfn_dp_ip_ci_ci_stoc_2_512)(const void *data_p, void *back_p);
-=======
-    void FN_PRFX(dfn_dp_op_ci_ci_sbcc_2_64_2048)(void *data_p, void *back_p);
-    void FN_PRFX(dfn_dp_op_ci_ci_sbcc_2_64_4096)(void *data_p, void *back_p);
-
-    void FN_PRFX(dfn_dp_ip_ci_ci_stoc_2_4096)(void *data_p, void *back_p);
-    void FN_PRFX(dfn_dp_ip_ci_ci_stoc_2_2048)(void *data_p, void *back_p);
-    void FN_PRFX(dfn_dp_ip_ci_ci_stoc_2_1024)(void *data_p, void *back_p);
-    void FN_PRFX(dfn_dp_ip_ci_ci_stoc_2_512)(void *data_p, void *back_p);
->>>>>>> caf85f26
 
     void FN_PRFX(dfn_dp_op_ci_ci_stoc_2_4096)(const void *data_p, void *back_p);
     void FN_PRFX(dfn_dp_op_ci_ci_stoc_2_2048)(const void *data_p, void *back_p);
@@ -184,13 +123,8 @@
    data->node->devKernArg + 2*KERN_ARGS_ARRAY_WIDTH : points to the internal out stride device pointer, only used in outof place kernels
 */
 
-<<<<<<< HEAD
-#define POWX_SINGLE_SMALL_GENERATOR(FUNCTION_NAME, IP_FWD_KERN_NAME, IP_BACK_KERN_NAME, OP_FWD_KERN_NAME, OP_BACK_KERN_NAME) \
+#define POWX_SMALL_GENERATOR(FUNCTION_NAME, IP_FWD_KERN_NAME, IP_BACK_KERN_NAME, OP_FWD_KERN_NAME, OP_BACK_KERN_NAME, PRECISION) \
 void FUNCTION_NAME(const void *data_p, void *back_p)\
-=======
-#define POWX_SMALL_GENERATOR(FUNCTION_NAME, IP_FWD_KERN_NAME, IP_BACK_KERN_NAME, OP_FWD_KERN_NAME, OP_BACK_KERN_NAME, PRECISION) \
-void FUNCTION_NAME(void *data_p, void *back_p)\
->>>>>>> caf85f26
 {\
     DeviceCallIn *data = (DeviceCallIn *)data_p;\
     printf("number of blocks = %d, number of threads = %d\n", data->gridParam.b_x, data->gridParam.tpb_x);  \
@@ -257,13 +191,8 @@
 }
 
 
-<<<<<<< HEAD
-#define POWX_DOUBLE_SMALL_GENERATOR(FUNCTION_NAME, IP_FWD_KERN_NAME, IP_BACK_KERN_NAME, OP_FWD_KERN_NAME, OP_BACK_KERN_NAME) \
+#define POWX_LARGE_SBCC_GENERATOR(FUNCTION_NAME, FWD_KERN_NAME, BACK_KERN_NAME, PRECISION) \
 void FUNCTION_NAME(const void *data_p, void *back_p)\
-=======
-#define POWX_LARGE_SBCC_GENERATOR(FUNCTION_NAME, FWD_KERN_NAME, BACK_KERN_NAME, PRECISION) \
-void FUNCTION_NAME(void *data_p, void *back_p)\
->>>>>>> caf85f26
 {\
     DeviceCallIn *data = (DeviceCallIn *)data_p;\
     printf("number of blocks = %d, number of threads = %d\n", data->gridParam.b_x, data->gridParam.tpb_x);  \
@@ -284,7 +213,7 @@
 }
 
 #define POWX_LARGE_SBRC_GENERATOR(FUNCTION_NAME, FWD_KERN_NAME, BACK_KERN_NAME, PRECISION) \
-void FUNCTION_NAME(void *data_p, void *back_p)\
+void FUNCTION_NAME(const void *data_p, void *back_p)\
 {\
     DeviceCallIn *data = (DeviceCallIn *)data_p;\
     printf("number of blocks = %d, number of threads = %d\n", data->gridParam.b_x, data->gridParam.tpb_x);  \
