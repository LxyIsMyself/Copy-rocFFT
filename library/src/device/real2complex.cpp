// Copyright (c) 2016 - present Advanced Micro Devices, Inc. All rights reserved.
//
// Permission is hereby granted, free of charge, to any person obtaining a copy
// of this software and associated documentation files (the "Software"), to deal
// in the Software without restriction, including without limitation the rights
// to use, copy, modify, merge, publish, distribute, sublicense, and/or sell
// copies of the Software, and to permit persons to whom the Software is
// furnished to do so, subject to the following conditions:
//
// The above copyright notice and this permission notice shall be included in
// all copies or substantial portions of the Software.
//
// THE SOFTWARE IS PROVIDED "AS IS", WITHOUT WARRANTY OF ANY KIND, EXPRESS OR
// IMPLIED, INCLUDING BUT NOT LIMITED TO THE WARRANTIES OF MERCHANTABILITY,
// FITNESS FOR A PARTICULAR PURPOSE AND NONINFRINGEMENT.  IN NO EVENT SHALL THE
// AUTHORS OR COPYRIGHT HOLDERS BE LIABLE FOR ANY CLAIM, DAMAGES OR OTHER
// LIABILITY, WHETHER IN AN ACTION OF CONTRACT, TORT OR OTHERWISE, ARISING FROM,
// OUT OF OR IN CONNECTION WITH THE SOFTWARE OR THE USE OR OTHER DEALINGS IN
// THE SOFTWARE.

#include "./kernels/common.h"
#include "kernel_launch.h"
#include "rocfft.h"
#include "rocfft_hip.h"

#include <iostream>
#include <numeric>

template <typename T>
__global__ void real2complex_kernel(size_t          input_size,
                                    size_t          input_stride,
                                    size_t          output_stride,
                                    real_type_t<T>* input,
                                    size_t          input_distance,
                                    T*              output,
                                    size_t          output_distance)
{
    size_t input_offset = hipBlockIdx_z * input_distance; // batch offset

    size_t output_offset = hipBlockIdx_z * output_distance; // batch offset

    input_offset += hipBlockIdx_y * input_stride; // notice for 1D, hipBlockIdx_y
    // == 0 and thus has no effect
    // for input_offset
    output_offset += hipBlockIdx_y * output_stride; // notice for 1D, hipBlockIdx_y == 0 and
    // thus has no effect for output_offset

    input += input_offset;
    output += output_offset;

    size_t tid = hipBlockIdx_x * hipBlockDim_x + hipThreadIdx_x;

    if(tid < input_size)
    {
        output[tid].y = 0.0;
        output[tid].x = input[tid];
    }
}

/*! \brief auxiliary function

    convert a real vector into a complex one by padding the imaginary part with
   0.

    @param[in]
    input_size
           size of input buffer

    @param[in]
    input_buffer
          data type : float or double

    @param[in]
    input_distance
          distance between consecutive batch members for input buffer

    @param[in,output]
    output_buffer
          data type : complex type (float2 or double2)

    @param[in]
    output_distance
           distance between consecutive batch members for output buffer

    @param[in]
    batch
           number of transforms

    @param[in]
    precision
          data type of input buffer. rocfft_precision_single or
   rocfft_precsion_double

    ********************************************************************/

void real2complex(const void* data_p, void* back_p)
{
    DeviceCallIn* data = (DeviceCallIn*)data_p;

    size_t input_size = data->node->length[0]; // input_size is the innermost dimension

    size_t input_distance  = data->node->iDist;
    size_t output_distance = data->node->oDist;

    size_t input_stride
        = (data->node->length.size() > 1) ? data->node->inStride[1] : input_distance;
    size_t output_stride
        = (data->node->length.size() > 1) ? data->node->outStride[1] : output_distance;

    void* input_buffer  = data->bufIn[0];
    void* output_buffer = data->bufOut[0];

    size_t batch          = data->node->batch;
    size_t high_dimension = 1;
    if(data->node->length.size() > 1)
    {
        for(int i = 1; i < data->node->length.size(); i++)
        {
            high_dimension *= data->node->length[i];
        }
    }
    rocfft_precision precision = data->node->precision;

    size_t blocks = (input_size - 1) / 512 + 1;

    if(high_dimension > 65535 || batch > 65535)
        printf("2D and 3D or batch is too big; not implemented\n");
    // the z dimension is used for batching,
    // if 2D or 3D, the number of blocks along y will multiple high dimensions
    // notice the maximum # of thread blocks in y & z is 65535 according to HIP &&
    // CUDA
    dim3 grid(blocks, high_dimension, batch);
    dim3 threads(512, 1, 1); // use 512 threads (work items)

    hipStream_t rocfft_stream = data->rocfft_stream;

    if(precision == rocfft_precision_single)
        hipLaunchKernelGGL(real2complex_kernel<float2>,
                           grid,
                           threads,
                           0,
                           rocfft_stream,
                           input_size,
                           input_stride,
                           output_stride,
                           (float*)input_buffer,
                           input_distance,
                           (float2*)output_buffer,
                           output_distance);
    else
        hipLaunchKernelGGL(real2complex_kernel<double2>,
                           grid,
                           threads,
                           0,
                           rocfft_stream,
                           input_size,
                           input_stride,
                           output_stride,
                           (double*)input_buffer,
                           input_distance,
                           (double2*)output_buffer,
                           output_distance);

    /*float2* tmp; tmp = (float2*)malloc(sizeof(float2)*output_distance*batch);
  hipMemcpy(tmp, output_buffer, sizeof(float2)*output_distance*batch,
  hipMemcpyDeviceToHost);

  for(size_t j=0;j<data->node->length[1]; j++)
  {
      for(size_t i=0; i<data->node->length[0]; i++)
      {
          printf("kernel output[%zu][%zu]=(%f, %f) \n", j, i,
  tmp[j*data->node->outStride[1] + i].x, tmp[j*data->node->outStride[1] + i].y);
      }
  }*/

    return;
}

/*============================================================================================*/

template <typename T>
__global__ void complex2hermitian_kernel(size_t input_size,
                                         size_t input_stride,
                                         size_t output_stride,
                                         T*     input,
                                         size_t input_distance,
                                         T*     output,
                                         size_t output_distance)
{

    size_t input_offset = hipBlockIdx_z * input_distance; // batch offset

    size_t output_offset = hipBlockIdx_z * output_distance; // batch

    input_offset += hipBlockIdx_y * input_stride; // notice for 1D, hipBlockIdx_y
    // == 0 and thus has no effect
    // for input_offset
    output_offset += hipBlockIdx_y * output_stride; // notice for 1D, hipBlockIdx_y == 0 and
    // thus has no effect for output_offset

    input += input_offset;
    output += output_offset;

    size_t tid = hipBlockIdx_x * hipBlockDim_x + hipThreadIdx_x;

    if(tid < (1 + input_size / 2)) // only read and write the first
    // [input_size/2+1] elements due to conjugate
    // redundancy
    {
        output[tid] = input[tid];
    }
}

/*! \brief auxiliary function

    read from input_buffer and store the first  [1 + input_size/2] elements to
   the output_buffer

    @param[in]
    input_size
           size of input buffer

    @param[in]
    input_buffer
          data type dictated by precision parameter but complex type (float2 or
   double2)

    @param[in]
    input_distance
           distance between consecutive batch members for input buffer

    @param[in,output]
    output_buffer
          data type dictated by precision parameter but complex type (float2 or
   double2)
          but only store first [1 + input_size/2] elements according to
   conjugate symmetry

    @param[in]
    output_distance
           distance between consecutive batch members for output buffer

    @param[in]
    batch
           number of transforms

    @param[in]
    precision
           data type of input and output buffer. rocfft_precision_single or
   rocfft_precsion_double

    ********************************************************************/

void complex2hermitian(const void* data_p, void* back_p)
{
    DeviceCallIn* data = (DeviceCallIn*)data_p;

    size_t input_size = data->node->length[0]; // input_size is the innermost dimension

    size_t input_distance  = data->node->iDist;
    size_t output_distance = data->node->oDist;

    size_t input_stride
        = (data->node->length.size() > 1) ? data->node->inStride[1] : input_distance;
    size_t output_stride
        = (data->node->length.size() > 1) ? data->node->outStride[1] : output_distance;

    void* input_buffer  = data->bufIn[0];
    void* output_buffer = data->bufOut[0];

    size_t batch          = data->node->batch;
    size_t high_dimension = 1;
    if(data->node->length.size() > 1)
    {
        for(int i = 1; i < data->node->length.size(); i++)
        {
            high_dimension *= data->node->length[i];
        }
    }
    rocfft_precision precision = data->node->precision;

    size_t blocks = (input_size - 1) / 512 + 1;

    if(high_dimension > 65535 || batch > 65535)
        printf("2D and 3D or batch is too big; not implemented\n");
    // the z dimension is used for batching,
    // if 2D or 3D, the number of blocks along y will multiple high dimensions
    // notice the maximum # of thread blocks in y & z is 65535 according to HIP &&
    // CUDA
    dim3 grid(blocks, high_dimension, batch);
    dim3 threads(512, 1, 1); // use 512 threads (work items)

    hipStream_t rocfft_stream = data->rocfft_stream;

    /*float2* tmp; tmp = (float2*)malloc(sizeof(float2)*input_distance*batch);
  hipMemcpy(tmp, input_buffer, sizeof(float2)*input_distance*batch,
  hipMemcpyDeviceToHost);

  for(size_t j=0;j<data->node->length[1]; j++)
  {
      for(size_t i=0; i<data->node->length[0]; i++)
      {
          printf("kernel output[%zu][%zu]=(%f, %f) \n", j, i,
  tmp[j*data->node->outStride[1] + i].x, tmp[j*data->node->outStride[1] + i].y);
      }
  }*/

    if(precision == rocfft_precision_single)
        hipLaunchKernelGGL(complex2hermitian_kernel<float2>,
                           grid,
                           threads,
                           0,
                           rocfft_stream,
                           input_size,
                           input_stride,
                           output_stride,
                           (float2*)input_buffer,
                           input_distance,
                           (float2*)output_buffer,
                           output_distance);
    else
        hipLaunchKernelGGL(complex2hermitian_kernel<double2>,
                           grid,
                           threads,
                           0,
                           rocfft_stream,
                           input_size,
                           input_stride,
                           output_stride,
                           (double2*)input_buffer,
                           input_distance,
                           (double2*)output_buffer,
                           output_distance);

    return;
}

// GPU kernel for 1d r2c post-process
// T is memory allocation type, could be float2 or double2.
// Each thread handles 2 points.
template <typename T, bool IN_PLACE>
__global__ void real_post_process_kernel(size_t   half_N,
                                         size_t   input_stride,
                                         size_t   output_stride,
                                         T*       input,
                                         size_t   input_distance,
                                         T*       output,
                                         size_t   output_distance,
                                         T const* twiddles)
{
    size_t input_offset = hipBlockIdx_z * input_distance; // batch offset

    size_t output_offset = hipBlockIdx_z * output_distance; // batch offset

    input_offset += hipBlockIdx_y * input_stride; // notice for 1D, hipBlockIdx_y
    // == 0 and thus has no effect
    // for input_offset
    output_offset += hipBlockIdx_y * output_stride; // notice for 1D, hipBlockIdx_y == 0 and
    // thus has no effect for output_offset

    input += input_offset;
    output += output_offset;

    size_t idx_p = hipBlockIdx_x * hipBlockDim_x + hipThreadIdx_x;
    size_t idx_q = half_N - idx_p;

    T p, q;
    if(idx_p <= half_N >> 1 && idx_p > 0)
    {
        p = input[idx_p];
        q = input[idx_q];
    }

    if(IN_PLACE)
    {
        __syncthreads(); //it reqires only for in-place
    }

    if(idx_p == 0)
    {
        output[half_N].x = input[0].x - input[0].y;
        output[half_N].y = 0;
        output[0].x      = input[0].x + input[0].y;
        output[0].y      = 0;
    }
    else if(idx_p <= half_N >> 1)
    {
        T u(p.x + q.x, p.y - q.y); // p + conj(q)
        T v(p.x - q.x, p.y + q.y); // p - conj(q)

        T twd_p = twiddles[idx_p];
        T twd_q = twiddles[idx_q];

        u = u * 0.5;
        v = v * 0.5;

        output[idx_p].x = u.x + v.x * twd_p.y + v.y * twd_p.x;
        output[idx_p].y = u.y + v.y * twd_p.y - v.x * twd_p.x;

        output[idx_q].x = u.x - v.x * twd_q.y + v.y * twd_q.x;
        output[idx_q].y = -u.y + v.y * twd_q.y + v.x * twd_q.x;
    }
}

// Preprocess kernel for complex-to-real transform.
template <typename Tcomplex>
__global__ void real_pre_process_kernel(const size_t    half_N,
                                        const size_t    iDist1D,
                                        const size_t    oDist1D,
                                        const Tcomplex* input0,
                                        const size_t    iDist,
                                        Tcomplex*       output0,
                                        const size_t    oDist,
                                        Tcomplex const* twiddles)
{
    const size_t idx_p = blockIdx.x * blockDim.x + threadIdx.x;
    const size_t idx_q = half_N - idx_p;

    if(idx_p <= half_N >> 1)
    {
        // blockIdx.y gives the multi-dimensional offset
        // blockIdx.z gives the batch offset
        const Tcomplex* input  = input0 + blockIdx.y * iDist1D + blockIdx.z * iDist;
        Tcomplex*       output = output0 + blockIdx.y * oDist1D + blockIdx.z * oDist;

        const Tcomplex p = input[idx_p];
        const Tcomplex q = input[idx_q];

        if(idx_p == 0)
        {
            // NB: multi-dimensional transforms may have non-zero imaginary part at index 0.
            // However, the Nyquist frequency is guaranteed to be purely real for even-length
            // transforms.
            output[idx_p].x = p.x - p.y + q.x;
            output[idx_p].y = p.x + p.y - q.x;
        }
        else
        {
            const Tcomplex u(p.x + q.x, p.y - q.y); // p + conj(q)
            const Tcomplex v(p.x - q.x, p.y + q.y); // p - conj(q)

            const Tcomplex twd_p(-twiddles[idx_p].x, twiddles[idx_p].y);
            // NB: twd_q = -conj(twd_p)

            output[idx_p].x = u.x + v.x * twd_p.y + v.y * twd_p.x;
            output[idx_p].y = u.y + v.y * twd_p.y - v.x * twd_p.x;

            output[idx_q].x = u.x - v.x * twd_p.y - v.y * twd_p.x;
            output[idx_q].y = -u.y + v.y * twd_p.y - v.x * twd_p.x;

            // const T twd_q(-twiddles[idx_q].x, twiddles[idx_q].y);
            // output[idx_q].x = u.x - v.x * twd_q.y + v.y * twd_q.x;
            // output[idx_q].y = -u.y + v.y * twd_q.y + v.x * twd_q.x;
        }
    }
}

// GPU intermediate host code
template <typename Tcomplex, bool R2C>
void real_1d_pre_post_process(size_t const half_N,
                              size_t       batch,
                              Tcomplex*    d_input,
                              Tcomplex*    d_output,
                              Tcomplex*    d_twiddles,
                              size_t       high_dimension,
                              size_t       input_stride,
                              size_t       output_stride,
                              size_t       input_distance,
                              size_t       output_distance,
                              hipStream_t  rocfft_stream)
{
    const size_t block_size = 512;
    size_t       blocks     = (half_N / 2 + 1 - 1) / block_size + 1;

    if(high_dimension > 65535 || batch > 65535)
        printf("2D and 3D or batch is too big; not implemented\n");

    dim3 grid(blocks, high_dimension, batch);
    dim3 threads(block_size, 1, 1);

    if(R2C)
    {
<<<<<<< HEAD
        hipLaunchKernelGGL((d_input == d_output) ? (real_post_process_kernel<Tcomplex, true>)
                                                 : (real_post_process_kernel<Tcomplex, false>),
=======
        hipLaunchKernelGGL(((d_input == d_output) ? (real_post_process_kernel<Tcomplex, true>)
                                                  : (real_post_process_kernel<Tcomplex, false>)),
>>>>>>> e3055e16
                           grid,
                           threads,
                           0,
                           rocfft_stream,
                           half_N,
                           input_stride,
                           output_stride,
                           d_input,
                           input_distance,
                           d_output,
                           output_distance,
                           d_twiddles);
    }
    else
    {
        const size_t iDist1D = input_stride;
        const size_t oDist1D = output_stride;

        hipLaunchKernelGGL((real_pre_process_kernel<Tcomplex>),
                           grid,
                           threads,
                           0,
                           rocfft_stream,
                           half_N,
                           iDist1D,
                           oDist1D,
                           d_input,
                           input_distance,
                           d_output,
                           output_distance,
                           d_twiddles);
    }
}

template <bool R2C>
void real_1d_pre_post(const void* data_p, void* back_p)
{
    DeviceCallIn* data = (DeviceCallIn*)data_p;

    // input_size is the innermost dimension
    // the upper level provides always N/2, that is regular complex fft size
    size_t half_N = data->node->length[0];

    size_t input_distance  = data->node->iDist;
    size_t output_distance = data->node->oDist;

    // Strides are actually distances between contiguous data vectors.
    size_t input_stride  = data->node->inStride[0];
    size_t output_stride = data->node->outStride[0];

    void* input_buffer  = data->bufIn[0];
    void* output_buffer = data->bufOut[0];

    size_t batch          = data->node->batch;
    size_t high_dimension = 1;
    if(data->node->length.size() > 1)
    {
        for(int i = 1; i < data->node->length.size(); i++)
        {
            high_dimension *= data->node->length[i];
        }
    }

    if(data->node->precision == rocfft_precision_single)
    {
        real_1d_pre_post_process<float2, R2C>(half_N,
                                              batch,
                                              (float2*)input_buffer,
                                              (float2*)output_buffer,
                                              (float2*)(data->node->twiddles),
                                              high_dimension,
                                              input_stride,
                                              output_stride,
                                              input_distance,
                                              output_distance,
                                              data->rocfft_stream);
    }
    else
    {
        real_1d_pre_post_process<double2, R2C>(half_N,
                                               batch,
                                               (double2*)input_buffer,
                                               (double2*)output_buffer,
                                               (double2*)(data->node->twiddles),
                                               high_dimension,
                                               input_stride,
                                               output_stride,
                                               input_distance,
                                               output_distance,
                                               data->rocfft_stream);
    }
}

void r2c_1d_post(const void* data_p, void* back_p)
{
    real_1d_pre_post<true>(data_p, back_p);
}

void c2r_1d_pre(const void* data_p, void* back_p)
{
    real_1d_pre_post<false>(data_p, back_p);
}<|MERGE_RESOLUTION|>--- conflicted
+++ resolved
@@ -481,13 +481,8 @@
 
     if(R2C)
     {
-<<<<<<< HEAD
-        hipLaunchKernelGGL((d_input == d_output) ? (real_post_process_kernel<Tcomplex, true>)
-                                                 : (real_post_process_kernel<Tcomplex, false>),
-=======
         hipLaunchKernelGGL(((d_input == d_output) ? (real_post_process_kernel<Tcomplex, true>)
                                                   : (real_post_process_kernel<Tcomplex, false>)),
->>>>>>> e3055e16
                            grid,
                            threads,
                            0,
