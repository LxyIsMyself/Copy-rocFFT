--- conflicted
+++ resolved
@@ -8,13 +8,6 @@
 #if !defined( _generator_param_H )
 #define _generator_param_H
 #include "../../../../library/include/rocfft.h"
-
-enum BlockComputeType
-{
-    BCT_C2C,    // Column to column
-    BCT_C2R,    // Column to row
-    BCT_R2C,    // Row to column
-};
 
             /* =====================================================================
                 Parameter used to control kernel generation
@@ -31,59 +24,6 @@
 struct FFTKernelGenKeyParams {
 
 #define ROCFFT_MAX_INTERNAL_DIM 16
-<<<<<<< HEAD
-	/*
-	 *	This structure distills a subset of the fftPlan data,
-	 *	including all information that is used to generate the FFT kernel.
-	 *	This structure can be used as a key to reusing kernels that have already
-	 *	been compiled.
-	 */
-	size_t                   fft_DataDim;       // Dimensionality of the data
-	size_t                   fft_N[ROCFFT_MAX_INTERNAL_DIM];          // [0] is FFT size, e.g. 1024
-	                                            // This must be <= size of LDS!
-	size_t                   fft_inStride [ROCFFT_MAX_INTERNAL_DIM];  // input strides
-	size_t                   fft_outStride[ROCFFT_MAX_INTERNAL_DIM];  // output strides
-
-	rocfft_array_type        fft_inputLayout;
-	rocfft_array_type        fft_outputLayout;
-	rocfft_precision         fft_precision;
-	double                   fft_fwdScale;
-	double                   fft_backScale;
-
-	size_t                   fft_workGroupSize;          // Assume this workgroup size
-	size_t                   fft_LDSsize;       // Limit the use of LDS to this many bytes.
-	size_t                   fft_numTrans;      // # numTransforms in a workgroup
-
-
-	size_t					 fft_MaxWorkGroupSize; // Limit for work group size
-
-	bool                     fft_3StepTwiddle;  // This is one pass of the "3-step" algorithm;
-	                                            // so extra twiddles are applied on output.
-	bool					 fft_twiddleFront;	// do twiddle scaling at the beginning pass
-
-	bool					 fft_realSpecial;	// this is the flag to control the special case step (4th step)
-	                                            // in the 5-step real 1D large breakdown
-	size_t					 fft_realSpecial_Nr;
-
-	bool                     fft_RCsimple;
-
-	bool					 transOutHorizontal;	// tiles traverse the output buffer in horizontal direction
-
-	bool					 blockCompute;
-    BlockComputeType         blockComputeType;
-
-	size_t					 blockSIMD;
-	size_t					 blockLDS;
-
-	// sometimes non square matrix are broken down into a number of
-	// square matrix during inplace transpose
-	// let's call this number transposeMiniBatchSize
-	// no user of the library should set its value
-	size_t transposeMiniBatchSize;
-	// transposeBatchSize is the number of batchs times transposeMiniBatchSzie
-	// no user of the library should set its value
-	size_t transposeBatchSize;
-=======
     /*
      *    This structure distills a subset of the fftPlan data,
      *    including all information that is used to generate the FFT kernel.
@@ -135,7 +75,6 @@
     // transposeBatchSize is the number of batchs times transposeMiniBatchSzie
     // no user of the library should set its value
     size_t transposeBatchSize;
->>>>>>> 464ab73a
 
     bool fft_hasPreCallback; // two call back variable
     bool fft_hasPostCallback;
